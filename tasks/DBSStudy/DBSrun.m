--- conflicted
+++ resolved
@@ -64,17 +64,10 @@
       
    case {'debug' 'Debug'}
       arglist = { ...
-<<<<<<< HEAD
-         'taskSpecs',            {'VGS' 1 'MGS' 1 'Quest' 4 'SN' 1 'AN' 1}, ...%{'Quest' 50 'SN' 50 'AN' 50}, ...
-         'readables',            {'dotsReadableHIDKeyboard'}, ... 
-         'displayIndex',         0, ... % 0=small, 1=main
-         'remoteDrawing',        false, ...
-=======
          'taskSpecs',            {'VGS' 1 'Quest' 4 'SN' 1 'AN' 1}, ...%{'Quest' 50 'SN' 50 'AN' 50}, ...
          'readables',            {'dotsReadableEyeEOG'}, ... 
          'displayIndex',         1, ... % 0=small, 1=main
          'remoteDrawing',        true, ...
->>>>>>> fb9d16f0
          'sendTTLs',             false, ...
          };
       
